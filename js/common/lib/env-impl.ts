--- conflicted
+++ resolved
@@ -1,12 +1,8 @@
 // Copyright (c) Microsoft Corporation. All rights reserved.
 // Licensed under the MIT License.
 
-<<<<<<< HEAD
 import {Env} from './env.js';
-=======
-import {Env} from './env';
-import {version} from './version';
->>>>>>> 59f42ccc
+import {version} from './version.js';
 
 type LogLevelType = Env['logLevel'];
 
