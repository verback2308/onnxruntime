// Copyright (c) Microsoft Corporation. All rights reserved.
// Licensed under the MIT License.

#pragma once

#include "core/providers/cuda/cuda_common.h"
#include "core/framework/stream_handles.h"
#include "core/providers/cuda/cuda_execution_provider.h"
#include "core/providers/cuda/cuda_fwd.h"
#include "core/platform/ort_mutex.h"
#include "core/providers/cuda/cuda_stream_handle.h"

namespace onnxruntime {
namespace cuda {

// -----------------------------------------------------------------------
// Base class for CUDA kernels
// -----------------------------------------------------------------------
class CudaKernel : public OpKernel {
 public:
  explicit CudaKernel(const OpKernelInfo& info)
      : OpKernel(info),
        // Is this OK to have a non-const execution provider?
        provider_(const_cast<CUDAExecutionProvider*>(static_cast<const CUDAExecutionProvider*>(info.GetExecutionProvider()))) {
  }

  Status Compute(OpKernelContext* p_op_kernel_context) const override {
    auto s = ComputeInternal(p_op_kernel_context);
    // use this to precisely locate the node where CUDA failure comes from
    //  if (cudaSuccess != cudaDeviceSynchronize())
    //    __debugbreak();
    if (s.IsOK()) {
      auto err = cudaGetLastError();
      if (err != cudaSuccess) {
        return ORT_MAKE_STATUS(ONNXRUNTIME, FAIL, "CUDA error ", cudaGetErrorName(err), ":", cudaGetErrorString(err));
      }
    }
    return s;
  }

  virtual Status ComputeInternal(OpKernelContext* p_op_kernel_context) const = 0;

  template <typename T>
  inline IAllocatorUniquePtr<T> AllocateBufferOnCPUPinned(size_t count_or_bytes) const {
    AllocatorPtr allocator = provider_->GetAllocator(DEFAULT_CPU_ALLOCATOR_DEVICE_ID, OrtMemTypeCPU);
    if (!allocator)
      return nullptr;
    return IAllocator::MakeUniquePtr<T>(allocator, count_or_bytes);
  }

  template <typename T>
  inline IAllocatorUniquePtr<T> GetScratchBuffer(size_t count_or_bytes, onnxruntime::Stream* stream) const {
    return provider_->GetScratchBuffer<T>(count_or_bytes, stream, WaitCudaNotificationOnDevice);
  }

  // Different from GetScratchBuffer which use IAllocator::Alloc() to allocate memory,
  // this GetTransientScratchBuffer will call IAllocator::Reserve() to allocate memory.
  // IAllocator::Reserve() optionally implement some allocation logic that by-passes any arena-based
  // logic (or similar for different allocator) that may be housed in the Alloc() implementation.
  template <typename T>
  inline IAllocatorUniquePtr<T> GetTransientScratchBuffer(size_t count_or_bytes) const {
    return provider_->GetTransientScratchBuffer<T>(count_or_bytes);
  }

  inline void AddDeferredReleaseCPUPtr(void* p, cudaStream_t stream) const {
    provider_->AddDeferredReleaseCPUPtr(p, stream);
  }

  const cudaDeviceProp& GetDeviceProp() const { return provider_->GetDeviceProp(); }

  inline cudaStream_t Stream(OpKernelContext* ctx) const {
    auto* stream = ctx->GetComputeStream();
    return stream ? static_cast<cudaStream_t>(stream->handle) : nullptr;
  }

  inline cudnnHandle_t GetCudnnHandle(OpKernelContext* ctx) const {
    return GetCudnnHandle(ctx->GetComputeStream());
  }

  static inline cudnnHandle_t GetCudnnHandle(onnxruntime::Stream* stream) {
    auto* cuda_stream = dynamic_cast<CudaStream*>(stream);
    return cuda_stream ? cuda_stream->cudnn_handle_ : nullptr;
  }

  inline cublasHandle_t GetCublasHandle(OpKernelContext* ctx) const {
    return GetCublasHandle(ctx->GetComputeStream());
  }

  static inline cublasHandle_t GetCublasHandle(onnxruntime::Stream* stream) {
    auto* cuda_stream = dynamic_cast<CudaStream*>(stream);
    return cuda_stream ? cuda_stream->cublas_handle_ : nullptr;
  }

  inline onnxruntime::Stream* OrtStream(OpKernelContext* ctx) const {
    return ctx->GetComputeStream();
  }

  // To support cudaMemcpyAsync, the cpu memory should be allocated in pinned memory
  // and it can only be released after the copy has finished
  template <typename T>
  class CudaAsyncBuffer {
   public:
    CudaAsyncBuffer(const CudaKernel* op_kernel) : gpu_copy_(nullptr), count_(0), op_kernel_(op_kernel) {}

    CudaAsyncBuffer(const CudaKernel* op_kernel, size_t count) : CudaAsyncBuffer(op_kernel) {
      AllocCpuPtr(count);
    }

    CudaAsyncBuffer(const CudaKernel* op_kernel, const T& value, size_t count)
        : CudaAsyncBuffer(op_kernel, count) {
      T* p = CpuPtr();
      for (size_t i = 0; i != count; ++i) {
        *p++ = value;
      }
    }

    CudaAsyncBuffer(const CudaKernel* op_kernel, gsl::span<T const> vec) : CudaAsyncBuffer(op_kernel, vec.size()) {
      memcpy(CpuPtr(), vec.data(), vec.size() * sizeof(T));
    }

    void AllocCpuPtr(size_t count) {
      cpu_pinned_copy_ = op_kernel_->AllocateBufferOnCPUPinned<T>(count);
      if (cpu_pinned_copy_ == nullptr)
        throw std::runtime_error("alloc failed");
      count_ = count;
    }

    Status CopyToGpu(onnxruntime::Stream* stream) {
      if (cpu_pinned_copy_) {
        gpu_copy_ = op_kernel_->GetScratchBuffer<T>(count_, stream);
        cudaStream_t cuda_stream = stream ? static_cast<cudaStream_t>(stream->handle) : nullptr;
        CUDA_RETURN_IF_ERROR(cudaMemcpyAsync(gpu_copy_.get(), cpu_pinned_copy_.get(), count_ * sizeof(T), cudaMemcpyHostToDevice,
                                             cuda_stream));
        op_kernel_->AddDeferredReleaseCPUPtr(cpu_pinned_copy_.release(), cuda_stream);
      }
      return Status::OK();
    }

    T* CpuPtr() const {
      return cpu_pinned_copy_.get();
    }

    gsl::span<T> CpuSpan() const {
      return gsl::span<T>(CpuPtr(), count_);
    }

    T* GpuPtr() const {
      return gpu_copy_.get();
    }

    size_t count() const {
      return count_;
    }

   protected:
    IAllocatorUniquePtr<T> gpu_copy_;
    IAllocatorUniquePtr<T> cpu_pinned_copy_;
    size_t count_;
    const CudaKernel* op_kernel_;
  };

  inline cublasHandle_t DefaultCublasHandle() const {
    return provider_->PerThreadDefaultCublasHandle();
  }

<<<<<<< HEAD
  inline cudnnHandle_t DefaultCudnnHandle() const {
    return provider_->PerThreadDefaultCudnnHandle();
=======
  inline cublasLtHandle_t CublasLtHandle() const {
    return provider_->PerThreadCublasLtHandle();
  }

  inline cudnnHandle_t CudnnHandle() const {
    return provider_->PerThreadCudnnHandle();
>>>>>>> 0b235b27
  }

 protected:
  template <typename T>
  inline const T* GetConstOnes(size_t count, cudaStream_t stream) const {
    return provider_->template GetConstOnes<T>(count, stream);
  }

  inline Status CopyTensor(const Tensor& src, Tensor& dst, onnxruntime::Stream* stream) const {
    auto* gpu_data_transfer = Info().GetDataTransferManager().GetDataTransfer(src.Location().device, dst.Location().device);
    return gpu_data_transfer->CopyTensorAsync(src, dst, stream);
  }

  inline int GetDeviceId() const { return provider_->GetDeviceId(); }

  static cudaStream_t GetCudaStreamFromContext(OpKernelContext* context) {
    auto* stream = context->GetComputeStream();
    return stream ? static_cast<cudaStream_t>(stream->handle) : nullptr;
  }

 private:
  CUDAExecutionProvider* provider_;
};

}  // namespace cuda
}  // namespace onnxruntime<|MERGE_RESOLUTION|>--- conflicted
+++ resolved
@@ -163,17 +163,12 @@
     return provider_->PerThreadDefaultCublasHandle();
   }
 
-<<<<<<< HEAD
-  inline cudnnHandle_t DefaultCudnnHandle() const {
-    return provider_->PerThreadDefaultCudnnHandle();
-=======
   inline cublasLtHandle_t CublasLtHandle() const {
     return provider_->PerThreadCublasLtHandle();
   }
 
-  inline cudnnHandle_t CudnnHandle() const {
-    return provider_->PerThreadCudnnHandle();
->>>>>>> 0b235b27
+  inline cudnnHandle_t DefaultCudnnHandle() const {
+    return provider_->PerThreadDefaultCudnnHandle();
   }
 
  protected:
