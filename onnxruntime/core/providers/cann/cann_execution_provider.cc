--- conflicted
+++ resolved
@@ -1434,18 +1434,11 @@
   return Status::OK();
 }
 
-<<<<<<< HEAD
 std::vector<AllocatorPtr> CANNExecutionProvider::CreatePreferredAllocators() {
-=======
-AllocatorPtr CANNExecutionProvider::CreateCannAllocator(OrtDevice::DeviceId device_id, size_t npu_mem_limit,
-                                                        ArenaExtendStrategy arena_extend_strategy,
-                                                        OrtArenaCfg* default_memory_arena_cfg) {
->>>>>>> 7686193c
   AllocatorCreationInfo default_memory_info(
       [](OrtDevice::DeviceId id) {
         return std::make_unique<CANNAllocator>(id, CANN);
       },
-<<<<<<< HEAD
       cann_device.Id(),
       true,
       {info_.default_memory_arena_cfg ? *info_.default_memory_arena_cfg
@@ -1454,7 +1447,7 @@
                                                     -1,
                                                     -1,
                                                     -1,
-                                                    -1)},
+                                                    -1L)},
       true,
       false);
 
@@ -1465,78 +1458,6 @@
       pinned_device.Id());
 
   return std::vector<AllocatorPtr> { CreateAllocator(default_memory_info), CreateAllocator(pinned_memory_info) };
-=======
-      device_id,
-      true,
-      {default_memory_arena_cfg ? *default_memory_arena_cfg
-                                : OrtArenaCfg(npu_mem_limit,
-                                              static_cast<int>(arena_extend_strategy),
-                                              -1,
-                                              -1,
-                                              -1,
-                                              -1L)},
-      true,
-      false);
-
-  return CreateAllocator(default_memory_info);
-}
-
-void CANNExecutionProvider::RegisterAllocator(AllocatorManager& allocator_manager) {
-  OrtDevice cann_device{OrtDevice::NPU, OrtDevice::MemType::DEFAULT, info_.device_id};
-  OrtDevice pinned_device{OrtDevice::CPU, OrtDevice::MemType::CANN_PINNED, DEFAULT_CPU_ALLOCATOR_DEVICE_ID};
-  OrtDevice cpu_device{OrtDevice::CPU, OrtDevice::MemType::DEFAULT, DEFAULT_CPU_ALLOCATOR_DEVICE_ID};
-
-  auto cann_alloc = IExecutionProvider::GetAllocator(OrtMemTypeDefault);
-  if (!cann_alloc) {
-    cann_alloc = allocator_manager.GetAllocator(OrtMemTypeDefault, cann_device);
-
-    if (!cann_alloc) {
-      cann_alloc = CreateCannAllocator(info_.device_id, info_.npu_mem_limit, info_.arena_extend_strategy,
-                                       info_.default_memory_arena_cfg);
-      allocator_manager.InsertAllocator(cann_alloc);
-    }
-
-    InsertAllocator(cann_alloc);
-  }
-
-  auto cann_pinned_alloc = IExecutionProvider::GetAllocator(OrtMemTypeCPUOutput);
-  if (!cann_pinned_alloc) {
-    cann_pinned_alloc = allocator_manager.GetAllocator(OrtMemTypeCPUOutput, pinned_device);
-
-    if (!cann_pinned_alloc) {
-      AllocatorCreationInfo pinned_memory_info(
-          [](OrtDevice::DeviceId device_id) {
-            return std::make_unique<CANNPinnedAllocator>(device_id, CANN_PINNED);
-          },
-          pinned_device.Id());
-
-      cann_pinned_alloc = CreateAllocator(pinned_memory_info);
-      allocator_manager.InsertAllocator(cann_pinned_alloc);
-    }
-
-    InsertAllocator(cann_pinned_alloc);
-  }
-
-  auto cann_cpu_alloc = IExecutionProvider::GetAllocator(OrtMemTypeCPUInput);
-  if (!cann_cpu_alloc) {
-    cann_cpu_alloc = allocator_manager.GetAllocator(OrtMemTypeCPUInput, cpu_device);
-
-    if (!cann_cpu_alloc) {
-      AllocatorCreationInfo cpu_memory_info(
-          [](int device_id) {
-            return std::make_unique<CPUAllocator>(
-                OrtMemoryInfo("CANN_CPU", OrtAllocatorType::OrtDeviceAllocator, OrtDevice(), device_id,
-                              OrtMemTypeCPUInput));
-          },
-          cpu_device.Id());
-
-      cann_cpu_alloc = CreateAllocator(cpu_memory_info);
-      allocator_manager.InsertAllocator(cann_cpu_alloc);
-    }
-
-    InsertAllocator(cann_cpu_alloc);
-  }
->>>>>>> 7686193c
 }
 
 void CANNExecutionProvider::RegisterStreamHandlers(IStreamCommandHandleRegistry& stream_handle_registry, std::map<OrtDevice, AllocatorPtr>&) const {
