// Copyright (c) Microsoft Corporation. All rights reserved.
// Licensed under the MIT License.

#pragma once

#if !defined(ORT_MINIMAL_BUILD)

#include "core/optimizer/selectors_actions/selector_action_transformer.h"

namespace onnxruntime {
class Graph;
class Node;

namespace QDQ {

// Struct to represent a DQ->Op->Q node group
struct NodeGroup {
  std::vector<NodeIndex> dq_nodes;
  std::vector<NodeIndex> q_nodes;
  NodeIndex target_node;
};

<<<<<<< HEAD
struct NodeGroupNonIndex {
  std::vector<const Node*> dq_nodes;
  std::vector<const Node*> q_nodes;
  const Node* target_node;
};

=======
>>>>>>> 9d84811f
// Base QDQ checker. Finds and provides the DQ and Q nodes to the operator specific checkers, as the QDQ optimizations
// always involve those nodes.
class BaseSelector : public NodeSelector {
 public:
  std::optional<NodesToOptimizeIndices> Select(const GraphViewer& graph_viewer, const Node& node) const override;

<<<<<<< HEAD
  // This select is a QDQ Selectors only function, which takes a const GraphViewer
=======
  // This is a QDQ Selectors only function, will return QDQ::NodeGroup instead of NodesToOptimizeIndices
  // Can be used in QDQ handling in EPs such as NNAPI
>>>>>>> 9d84811f
  std::optional<NodeGroup> GetQDQSelection(const GraphViewer& graph_viewer, const Node& node) const;

 protected:
  BaseSelector() = default;

  // base check that we have the expected number of QDQ inputs/outputs, and `node` isn't producing a graph output.
  // num_dq_inputs defaults to the number of inputs `node` has if not explicitly specified
  bool CheckQDQNodes(const GraphViewer& graph_viewer, const Node& node,
                     const std::vector<const Node*>& dq_nodes,
                     const std::vector<const Node*>& q_nodes,
                     int num_dq_inputs = -1) const;

 private:
  // derived classes should implement this check
  bool virtual Check(const GraphViewer& graph_viewer, const Node& node,
                     const std::vector<const Node*>& dq_nodes,
                     const std::vector<const Node*>& q_nodes) const = 0;

  // override if you need to adjust the values in NodesToOptimize.
  // e.g. add entries for missing optional DQ inputs or set num_inputs to handle variadic inputs
  // Called post-Check, if Check returned `true`
  virtual void UpdateBuilder(NodesToOptimizeIndicesBuilder&) const {}
};

// Single DQ -> node that does not change data -> Q.
// Zero point and scale are constant scalars and must match
class DropDQDNodesSelector : public BaseSelector {
 private:
  bool Check(const GraphViewer& graph_viewer, const Node& node,
             const std::vector<const Node*>& dq_nodes,
             const std::vector<const Node*>& q_nodes) const override;
};

// single input. default is to only support uint8.
class UnarySelector : public BaseSelector {
 public:
  UnarySelector(bool int8_allowed = false) : int8_allowed_{int8_allowed} {}

 private:
  bool Check(const GraphViewer& graph_viewer, const Node& node,
             const std::vector<const Node*>& dq_nodes,
             const std::vector<const Node*>& q_nodes) const override;

  bool int8_allowed_;
};

// 2 DQ nodes providing input -> node -> Q
class BinarySelector : public BaseSelector {
  bool Check(const GraphViewer& graph_viewer, const Node& node,
             const std::vector<const Node*>& dq_nodes,
             const std::vector<const Node*>& q_nodes) const override;
};

// Variadic DQ nodes -> node -> Q
class VariadicSelector : public BaseSelector {
 public:
  void UpdateBuilder(NodesToOptimizeIndicesBuilder&) const override;

 private:
  bool Check(const GraphViewer& graph_viewer, const Node& node,
             const std::vector<const Node*>& dq_nodes,
             const std::vector<const Node*>& q_nodes) const override;
};

// DQ nodes for X, W and optionally B -> node -> Q
class ConvSelector : public BaseSelector {
 public:
  void UpdateBuilder(NodesToOptimizeIndicesBuilder&) const override;

 private:
  bool Check(const GraphViewer& graph_viewer, const Node& node,
             const std::vector<const Node*>& dq_nodes,
             const std::vector<const Node*>& q_nodes) const override;
};

// 2 DQ nodes for input -> node -> optional Q if QLinearMatMul, MatMulIntegerToFloat if not
class MatMulSelector : public BaseSelector {
  bool Check(const GraphViewer& graph_viewer, const Node& node,
             const std::vector<const Node*>& dq_nodes,
             const std::vector<const Node*>& q_nodes) const override;
};
}  // namespace QDQ
}  // namespace onnxruntime

#endif  // !defined(ORT_MINIMAL_BUILD)<|MERGE_RESOLUTION|>--- conflicted
+++ resolved
@@ -20,27 +20,20 @@
   NodeIndex target_node;
 };
 
-<<<<<<< HEAD
 struct NodeGroupNonIndex {
   std::vector<const Node*> dq_nodes;
   std::vector<const Node*> q_nodes;
   const Node* target_node;
 };
 
-=======
->>>>>>> 9d84811f
 // Base QDQ checker. Finds and provides the DQ and Q nodes to the operator specific checkers, as the QDQ optimizations
 // always involve those nodes.
 class BaseSelector : public NodeSelector {
  public:
   std::optional<NodesToOptimizeIndices> Select(const GraphViewer& graph_viewer, const Node& node) const override;
 
-<<<<<<< HEAD
-  // This select is a QDQ Selectors only function, which takes a const GraphViewer
-=======
   // This is a QDQ Selectors only function, will return QDQ::NodeGroup instead of NodesToOptimizeIndices
   // Can be used in QDQ handling in EPs such as NNAPI
->>>>>>> 9d84811f
   std::optional<NodeGroup> GetQDQSelection(const GraphViewer& graph_viewer, const Node& node) const;
 
  protected:
