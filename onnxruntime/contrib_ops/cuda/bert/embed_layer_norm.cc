// Copyright (c) Microsoft Corporation. All rights reserved.
// Licensed under the MIT License.

#include "core/providers/cuda/cuda_common.h"
#include "contrib_ops/cpu/bert/embed_layer_norm_helper.h"
#include "embed_layer_norm.h"
#include "embed_layer_norm_impl.h"

namespace onnxruntime {
namespace contrib {
namespace cuda {

#define REGISTER_KERNEL_TYPED(T)                                  \
  ONNX_OPERATOR_TYPED_KERNEL_EX(                                  \
      EmbedLayerNormalization,                                    \
      kMSDomain,                                                  \
      1,                                                          \
      T,                                                          \
      kCudaExecutionProvider,                                     \
      (*KernelDefBuilder::Create())                               \
          .TypeConstraint("T", DataTypeImpl::GetTensorType<T>()), \
      EmbedLayerNorm<T>);

REGISTER_KERNEL_TYPED(float)
REGISTER_KERNEL_TYPED(MLFloat16)

using namespace ONNX_NAMESPACE;

template <typename T>
EmbedLayerNorm<T>::EmbedLayerNorm(const OpKernelInfo& op_kernel_info) : CudaKernel(op_kernel_info) {
  ORT_ENFORCE(op_kernel_info.GetAttr<float>("epsilon", &epsilon_).IsOK());
  ORT_ENFORCE(epsilon_ >= 0);
}

template <typename T>
Status EmbedLayerNorm<T>::ComputeInternal(OpKernelContext* context) const {
  ORT_RETURN_IF_ERROR(embed_layer_norm::CheckInputs(context));

  const Tensor* input_ids = context->Input<Tensor>(0);
  const Tensor* segment_ids = context->Input<Tensor>(1);  // optional. nullptr if it's distill-bert
  const Tensor* word_embedding = context->Input<Tensor>(2);
  const Tensor* position_embedding = context->Input<Tensor>(3);
  const Tensor* segment_embedding = context->Input<Tensor>(4);  // optional. nullptr if it's distill-bert
  const Tensor* gamma = context->Input<Tensor>(5);
  const Tensor* beta = context->Input<Tensor>(6);
  const Tensor* mask = context->Input<Tensor>(7);          // optional. nullptr if not provided
  const Tensor* position_ids = context->Input<Tensor>(8);  // optional. nullptr if not provided

  const auto& input_dims = input_ids->Shape().GetDims();
  int64_t hidden_size = word_embedding->Shape()[1];

  TensorShape output_shape({input_dims[0], input_dims[1], hidden_size});
  Tensor* output = context->Output(0, output_shape);

  TensorShape mask_index_shape({input_dims[0]});
  Tensor* mask_index = context->Output(1, mask_index_shape);

  Tensor* embedding_sum = context->Output(2, output_shape);

  int batch_size = static_cast<int>(input_dims[0]);
  int sequence_length = static_cast<int>(input_dims[1]);
  size_t element_size = sizeof(T);

<<<<<<< HEAD
  if (!LaunchEmbedLayerNormKernel(
          Stream(context),
=======
  return LaunchEmbedLayerNormKernel(
          Stream(),
>>>>>>> b4f6dad7
          output->MutableData<T>(),
          mask_index->MutableData<int32_t>(),
          input_ids->Data<int32_t>(),
          nullptr == segment_ids ? nullptr : segment_ids->Data<int32_t>(),
          nullptr == mask ? nullptr : mask->Data<int32_t>(),
          gamma->Data<T>(),
          beta->Data<T>(),
          word_embedding->Data<T>(),
          position_embedding->Data<T>(),
          nullptr == segment_embedding ? nullptr : segment_embedding->Data<T>(),
          epsilon_,
          static_cast<int>(hidden_size),
          batch_size,
          sequence_length,
          element_size,
          embedding_sum == nullptr ? nullptr : embedding_sum->MutableData<T>(),
          position_ids == nullptr ? nullptr : position_ids->Data<int32_t>());
}

}  // namespace cuda
}  // namespace contrib
}  // namespace onnxruntime<|MERGE_RESOLUTION|>--- conflicted
+++ resolved
@@ -61,13 +61,8 @@
   int sequence_length = static_cast<int>(input_dims[1]);
   size_t element_size = sizeof(T);
 
-<<<<<<< HEAD
-  if (!LaunchEmbedLayerNormKernel(
-          Stream(context),
-=======
   return LaunchEmbedLayerNormKernel(
-          Stream(),
->>>>>>> b4f6dad7
+      Stream(context),
           output->MutableData<T>(),
           mask_index->MutableData<int32_t>(),
           input_ids->Data<int32_t>(),
