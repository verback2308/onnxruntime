--- conflicted
+++ resolved
@@ -14,21 +14,11 @@
 
 import coloredlogs
 import numpy as np
-<<<<<<< HEAD
-
-=======
->>>>>>> 48efeca6
 from perf_utils import (
     acl,
     acl_ep,
     avg_ending,
     basic,
-<<<<<<< HEAD
-=======
-    calculate_cuda_op_percentage,
-    calculate_trt_latency_percentage,
-    calculate_trt_op_percentage,
->>>>>>> 48efeca6
     cpu,
     cpu_ep,
     cuda,
@@ -37,7 +27,6 @@
     disable,
     enable_all,
     extended,
-<<<<<<< HEAD
     get_operator_metrics,
     get_output,
     get_profile_metrics,
@@ -45,14 +34,6 @@
     memory_ending,
     model_title,
     op_metrics_columns,
-=======
-    get_output,
-    get_profile_metrics,
-    get_total_ops,
-    is_standalone,
-    memory_ending,
-    model_title,
->>>>>>> 48efeca6
     ort_provider_list,
     percentile_ending,
     pretty_print,
