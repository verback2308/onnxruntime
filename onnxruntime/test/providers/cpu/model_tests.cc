--- conflicted
+++ resolved
@@ -810,17 +810,13 @@
 // TODO: all providers
 ::std::vector<::std::basic_string<ORTCHAR_T>> GetParameterStrings() {
   std::vector<const ORTCHAR_T*> provider_names;
-<<<<<<< HEAD
   auto env_cpu_ep = Env::Default().GetEnvironmentVar("ORT_SKIP_CPU_EP");
   if (env_cpu_ep == "1") {
     std::cout << "All CPU EP tests are skipped";
   } else {
     provider_names.push_back(ORT_TSTR("cpu"));
   }
-=======
-  provider_names.push_back(ORT_TSTR("cpu"));
-
->>>>>>> 5e4ebbd9
+
 #ifdef USE_TENSORRT
   provider_names.push_back(ORT_TSTR("tensorrt"));
 #endif
