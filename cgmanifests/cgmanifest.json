{
   "$schema": "https://json.schemastore.org/component-detection-manifest.json",
   "Registrations": [
      {
         "component": {
            "type": "git",
            "git": {
               "commitHash": "215105818dfde3174fe799600bb0f3cae233d0bf",
               "repositoryUrl": "https://github.com/abseil/abseil-cpp.git"
            }
         }
      },
      {
         "component": {
            "Type": "maven",
            "maven": {
               "GroupId": "org.junit.platform",
               "ArtifactId": "junit-platform-console-standalone",
               "Version": "1.6.2"
            },
            "DevelopmentDependency": true
         }
      },
      {
         "component": {
            "Type": "maven",
            "maven": {
               "GroupId": "com.google.protobuf",
               "ArtifactId": "protobuf-java",
               "Version": "3.21.7"
            },
            "DevelopmentDependency": true
         }
      },
      {
         "component": {
            "type": "git",
            "git": {
               "commitHash": "2379917985919ed3918dc12cad47f469f245be7a",
               "repositoryUrl": "https://github.com/apache/tvm.git"
            },
            "comments": "needed for TVM EP"
         }
      },
      {
         "component": {
            "type": "git",
            "git": {
               "commitHash": "cabe04d6d6b05356fa8f9741704924788f0dd762",
               "repositoryUrl": "https://github.com/agauniyal/rang.git"
            },
            "comments": "dependency from tvm"
         }
      },
      {
         "component": {
            "type": "git",
            "git": {
               "commitHash": "a3bcc6981d5dad3afb212689e2c7853d1b1ee45d",
               "repositoryUrl": "https://github.com/NVIDIA/cutlass.git"
            },
            "comments": "dependency from tvm"
         }
      },
      {
         "component": {
            "type": "git",
            "git": {
               "commitHash": "08f7c7e69f8ea61a0c4151359bc8023be8e9217b",
               "repositoryUrl": "https://github.com/tlc-pack/libbacktrace.git"
            },
            "comments": "dependency from tvm"
         }
      },
      {
         "component": {
            "type": "git",
            "git": {
               "commitHash": "36a91576edf633479c78649e050f18dd2ddc8103",
               "repositoryUrl": "https://github.com/apache/incubator-tvm-vta.git"
            },
            "comments": "dependency from tvm"
         }
      },
      {
         "component": {
            "type": "git",
            "git": {
               "commitHash": "111c9be5188f7350c2eac9ddaedd8cca3d7bf394",
               "repositoryUrl": "https://github.com/kazuho/picojson.git"
            },
            "comments": "dependency from tvm"
         }
      },
      {
         "component": {
            "type": "git",
            "git": {
               "commitHash": "b5e4186d7ab63458e79084842dced166be2ca5b5",
               "repositoryUrl": "https://github.com/lammertb/libcrc.git"
            },
            "comments": "dependency from tvm"
         }
      },
      {
         "component": {
            "type": "git",
            "git": {
               "commitHash": "e4a4c02764d37c9c3db0d64c4996651a3ef9513c",
               "repositoryUrl": "https://github.com/dmlc/HalideIR.git"
            }
         }
      },
      {
         "component": {
            "type": "git",
            "git": {
               "commitHash": "bee4d1dd8dc1ee4a1fd8fa6a96476c2f8b7492a3",
               "repositoryUrl": "https://github.com/dmlc/dlpack.git"
            }
         }
      },
      {
         "component": {
            "type": "git",
            "git": {
               "commitHash": "4d49691f1a9d944c3b0aa5e63f1db3cad1f941f8",
               "repositoryUrl": "https://github.com/dmlc/dmlc-core.git"
            }
         }
      },
      {
         "component": {
            "type": "git",
            "git": {
               "commitHash": "7de7e5d02bf687f971e7668963649728356e0c20",
               "repositoryUrl": "https://github.com/intel/mkl-dnn.git"
            }
         }
      },
      {
         "component": {
            "type": "git",
            "git": {
               "commitHash": "d860915b0198ddb96f93e9e97a789af156544dc6",
               "repositoryUrl": "https://github.com/tensorflow/tensorflow.git"
            }
         }
      },
      {
         "component": {
            "type": "git",
            "git": {
               "commitHash": "eddf9023206dc40974c26f589ee2ad63a4227a1e",
               "repositoryUrl": "https://github.com/glennrp/libpng.git"
            }
         }
      },
      {
         "component": {
            "type": "git",
            "git": {
               "commitHash": "217f52fb121ef92491e5d5f71394b07ce4ead1d0",
               "repositoryUrl": "https://github.com/KjellKod/g3log.git"
            }
         }
      },
      {
         "component": {
            "type": "git",
            "git": {
               "commitHash": "50893291621658f355bc5b4d450a8d06a563053d",
               "repositoryUrl": "https://github.com/madler/zlib.git"
            }
         }
      },
      {
         "component": {
            "type": "git",
            "git": {
               "commitHash": "d264a2603493fecda607c1d1cda87fedba77d36b",
               "repositoryUrl": "https://github.com/Microsoft/CNTK.git"
            }
         }
      },
      {
         "component": {
            "type": "git",
            "git": {
               "commitHash": "971e2e89d08deeae0139d3011d15646fdac13c92",
               "repositoryUrl": "https://github.com/numpy/numpy.git"
            }
         }
      },
      {
         "component": {
            "type": "git",
            "git": {
               "commitHash": "90537289a04ef5d572496240e2ac3a881be518d2",
               "repositoryUrl": "https://github.com/pytorch/pytorch.git"
            }
         }
      },
      {
         "component": {
            "type": "git",
            "git": {
               "commitHash": "b31f58de6fa8bbda5353b3c77d9be4914399724d",
               "repositoryUrl": "https://github.com/pytorch/pytorch.git"
            },
            "comments": "pytorch 1.6 used by onnxruntime training image"
         }
      },
      {
         "component": {
            "type": "git",
            "git": {
               "commitHash": "7389dbac82d362f296dc2746f10e43ffa1615660",
               "repositoryUrl": "https://github.com/scikit-learn/scikit-learn.git"
            }
         }
      },
      {
         "component": {
            "type": "git",
            "git": {
               "commitHash": "eeebdab16155d34ff8f5f42137da7df4d1c7eab0",
               "repositoryUrl": "https://github.com/BVLC/caffe.git"
            }
         }
      },
      {
         "component": {
            "Type": "other",
            "Other": {
               "Name": "LLVM",
               "Version": "9.0.0",
               "DownloadUrl": "https://releases.llvm.org/9.0.0/llvm-9.0.0.src.tar.xz"
            }
         }
      },
      {
         "component": {
            "Type": "other",
            "Other": {
               "Name": "FreeBSD GetOpt",
               "Version": "12.0.0",
               "DownloadUrl": "https://svnweb.freebsd.org/base/release/12.0.0/lib/libc/stdlib/getopt.c?revision=341707&view=co"
            }
         }
      },
      {
         "component": {
            "Type": "other",
            "Other": {
               "Name": "Boost",
               "Version": "1.69.0",
               "DownloadUrl": "https://boostorg.jfrog.io/artifactory/main/release/1.69.0/source/boost_1_69_0.tar.bz2"
            }
         }
      },
      {
         "component": {
            "git": {
               "commitHash": "02a2a458ac15912d7d87cc1171e811b0c5219ece",
               "repositoryUrl": "https://github.com/grpc/grpc"
            },
            "type": "git"
         }
      },
      {
         "component": {
            "git": {
               "commitHash": "b29b21a81b32ec273f118f589f46d56ad3332420",
               "repositoryUrl": "https://github.com/google/boringssl.git"
            },
            "type": "git"
         }
      },
      {
         "component": {
            "git": {
               "commitHash": "3be1924221e1326df520f8498d704a5c4c8d0cce",
               "repositoryUrl": "https://github.com/c-ares/c-ares.git"
            },
            "type": "git"
         }
      },
      {
         "component": {
            "git": {
               "commitHash": "6599cac0965be8e5a835ab7a5684bbef033d5ad0",
               "repositoryUrl": "https://github.com/llvm-mirror/libcxx.git"
            },
            "type": "git"
         }
      },
      {
         "component": {
            "git": {
               "commitHash": "9245d481eb3e890f708ff2d7dadf2a10c04748ba",
               "repositoryUrl": "https://github.com/llvm-mirror/libcxxabi.git"
            },
            "type": "git"
         }
      },
      {
         "component": {
            "git": {
               "commitHash": "9ce4a77f61c134bbed28bfd5be5cd7dc0e80f5e3",
               "repositoryUrl": "https://github.com/google/upb.git"
            },
            "type": "git"
         }
      },
      {
         "component": {
            "type": "other",
            "Other": {
               "Name": "Go",
               "Version": "1.12.6",
               "DownloadUrl": "https://dl.google.com/go/go1.12.6.linux-amd64.tar.gz"
            }
         }
      },
      {
         "component": {
            "Type": "other",
            "Other": {
               "Name": "OpenMPI",
               "Version": "4.0.0",
               "DownloadUrl": "https://download.open-mpi.org/release/open-mpi/v4.0/openmpi-4.0.0.tar.gz"
            }
         }
      },
      {
         "component": {
            "Type": "other",
            "Other": {
               "Name": "OpenMPI",
               "Version": "4.0.4",
               "DownloadUrl": "https://download.open-mpi.org/release/open-mpi/v4.0/openmpi-4.0.4.tar.gz"
            },
            "comments": "openmpi 4.0.4 used by onnxruntime training image"
         }
      },
      {
         "component": {
            "Type": "git",
            "git": {
               "commitHash": "7db3f9c741d3dfd8dda14ffb537ed251280d2025",
               "repositoryUrl": "https://github.com/mpi4py/mpi4py"
            },
            "comments": "mpi4py 3.0.3 used by onnxruntime training image"
         }
      },
      {
         "component": {
            "Type": "other",
            "Other": {
               "Name": "NCCL",
               "Version": "2.4.8",
               "DownloadUrl": "https://docs.nvidia.com/deeplearning/sdk/nccl-install-guide/index.html"
            }
         }
      },
      {
         "component": {
            "type": "git",
            "git": {
               "commitHash": "67afac65ce64fd4dce1494f43e565e8fe34bdffb",
               "repositoryUrl": "https://android.googlesource.com/platform/frameworks/ml"
            },
            "comments": "used by onnxruntime"
         }
      },
      {
         "component": {
            "type": "git",
            "git": {
               "commitHash": "c30b7da2301202da5f9f0529966944f110e5d6e7",
               "repositoryUrl": "https://github.com/openucx/ucx"
            },
            "comments": "middleware between IB verbs and OpenMPI used by onnxruntime training image"
         }
      },
      {
         "component": {
            "type": "git",
            "git": {
               "commitHash": "63d1e08e64e7e09408eb63cd8dd7c65ad766f277",
               "repositoryUrl": "https://github.com/nodejs/node"
            },
            "comments": "For Nodejs binding"
         }
      },
      {
         "component": {
            "type": "git",
            "git": {
               "commitHash": "aead4d751c2101e23336aa73f2380df83e7a13f3",
               "repositoryUrl": "https://github.com/pypa/manylinux"
            },
            "comments": "For building our CI build docker image"
         }
      },
      {
         "component": {
            "type": "git",
            "git": {
               "commitHash": "c974557598645360fbabac71352b083117e3cc17",
               "repositoryUrl": "https://gitlab.kitware.com/cmake/cmake"
            },
            "comments": "CMake 3.24.3. For building our CI build docker image"
         }
      },
      {
         "component": {
            "type": "git",
            "git": {
               "commitHash": "1e5d33e9b9b8631b36f061103a30208b206fd03a",
               "repositoryUrl": "https://github.com/python/cpython"
            },
            "comments": "Python 3.9.1"
         }
      },
      {
         "component": {
            "type": "git",
            "git": {
               "commitHash": "6503f05dd59e26a9986bdea097b3da9b3546f45b",
               "repositoryUrl": "https://github.com/python/cpython"
            },
            "comments": "Python 3.8.7"
         }
      },
      {
         "component": {
            "type": "git",
            "git": {
               "commitHash": "13c94747c74437e594b7fc242ff7da668e81887c",
               "repositoryUrl": "https://github.com/python/cpython"
            },
            "comments": "Python 3.7.9"
         }
      },
      {
         "component": {
            "type": "git",
            "git": {
               "commitHash": "c0a9afe2ac1820409e6173bd1893ebee2cf50270",
               "repositoryUrl": "https://github.com/python/cpython"
            },
            "comments": "Python 3.6.12"
         }
      },
      {
         "component": {
            "type": "git",
            "git": {
               "commitHash": "426b022776672fdf3d71ddd98d89af341c88080f",
               "repositoryUrl": "https://github.com/python/cpython"
            },
            "comments": "Python 3.5.10"
         }
      },
      {
         "component": {
            "type": "pip",
            "pip": {
               "Name": "transformers",
               "Version": "2.11.0"
            },
            "comments": "Installed in the training docker image"
         }
      },
      {
         "component": {
            "type": "pip",
            "pip": {
               "Name": "msgpack",
               "Version": "1.0.0"
            },
            "comments": "Installed in the training docker image"
         }
      },
      {
         "component": {
            "type": "pip",
            "pip": {
               "Name": "tensorboardX",
               "Version": "1.8"
            },
            "comments": "Installed in the training docker image"
         }
      },
      {
         "component": {
            "type": "pip",
            "pip": {
               "Name": "tensorboard",
               "Version": "2.3.0"
            },
            "comments": "Installed in the training docker image"
         }
      },
      {
         "component": {
            "type": "git",
            "git": {
               "commitHash": "92cf3702fcfaadc84eb7bef59825a23e0cd84f56",
               "repositoryUrl": "https://github.com/aappleby/smhasher"
            },
            "comments": "MurmurHash3"
         }
      },
      {
         "component": {
            "type": "git",
            "git": {
               "commitHash": "b89da3c5a0aa18fb2c6163ad9984f81ab65b22e3",
               "repositoryUrl": "https://github.com/mestevens/gtest-ios-framework"
            },
            "comments": "gtest-ios-framework"
         }
      },
      {
         "component": {
            "type": "git",
            "git": {
               "commitHash": "277508879878e0a5b5b43599b1bea11f66eb3c6c",
               "repositoryUrl": "https://github.com/dmlc/dlpack.git"
            },
            "comments": "dlpack"
         }
      },
      {
         "component": {
            "Type": "other",
            "Other": {
               "Name": "SQLite3",
               "Version": "3.22.0",
               "DownloadUrl": "http://security.ubuntu.com/ubuntu/pool/main/s/sqlite3/libsqlite3-dev_3.22.0-1ubuntu0.4_amd64.deb"
            }
         }
      },
      {
         "component": {
            "type": "git",
            "git": {
               "commitHash": "9d0ef119d9fcb9139f831adc224857b791c81140",
               "repositoryUrl": "https://github.com/dlfcn-win32/dlfcn-win32.git"
            },
            "comments": "dlfcn-win32"
         }
      },
      {
         "component": {
            "type": "git",
            "git": {
               "commitHash": "6812205f18ca4ef54372e87e1a13ce4a859434df",
               "repositoryUrl": "https://github.com/python-pillow/Pillow.git"
            },
            "comments": "python-pillow. Implementation logic for anti-aliasing copied by Resize CPU kernel."
         }
      },
      {
<<<<<<< HEAD
        "component": {
          "type": "git",
          "git": {
            "commitHash": "3147391d946bb4b6c68edd901f2add6ac1f31f8c",
            "repositoryUrl": "https://gitlab.com/libeigen/eigen.git"
          }
        }
=======
         "component": {
            "type": "git",
            "git": {
               "commitHash": "d10b27fe37736d2944630ecd7557cefa95cf87c9",
               "repositoryUrl": "https://gitlab.com/libeigen/eigen.git"
            }            
         }
>>>>>>> abd94b65
      }
   ],
   "Version": 1
}<|MERGE_RESOLUTION|>--- conflicted
+++ resolved
@@ -565,15 +565,6 @@
          }
       },
       {
-<<<<<<< HEAD
-        "component": {
-          "type": "git",
-          "git": {
-            "commitHash": "3147391d946bb4b6c68edd901f2add6ac1f31f8c",
-            "repositoryUrl": "https://gitlab.com/libeigen/eigen.git"
-          }
-        }
-=======
          "component": {
             "type": "git",
             "git": {
@@ -581,7 +572,6 @@
                "repositoryUrl": "https://gitlab.com/libeigen/eigen.git"
             }            
          }
->>>>>>> abd94b65
       }
    ],
    "Version": 1
