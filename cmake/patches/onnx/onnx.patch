--- conflicted
+++ resolved
@@ -142,10 +142,10 @@
  if(ONNX_BUILD_TESTS)
    include(${ONNX_ROOT}/cmake/unittest.cmake)
 diff --git a/onnx/defs/schema.h b/onnx/defs/schema.h
-index fffaf3b7..ff573012 100644
+index b529c999..6906de5d 100644
 --- a/onnx/defs/schema.h
 +++ b/onnx/defs/schema.h
-@@ -18,6 +18,7 @@
+@@ -19,6 +19,7 @@
  #include <unordered_map>
  #include <unordered_set>
  #include <vector>
@@ -154,21 +154,28 @@
  #include "onnx/common/common.h"
  #include "onnx/common/constants.h"
 diff --git a/onnx/onnx_pb.h b/onnx/onnx_pb.h
-index 0aab3e26..36f07f85 100644
+index 0aab3e26..a732c894 100644
 --- a/onnx/onnx_pb.h
 +++ b/onnx/onnx_pb.h
-<<<<<<< HEAD
-@@ -47,10 +47,30 @@
-=======
-@@ -47,10 +47,28 @@
->>>>>>> b72fe664
+@@ -47,10 +47,40 @@
  #define ONNX_API ONNX_IMPORT
  #endif
  
++//  onnx/onnx-operators-ml.pb.h:1178:25:   required from here
++//  protobuf/src/google/protobuf/repeated_ptr_field.h:752:66: error: unused parameter ‘prototype’ [-Werror=unused-parameter]
 +#if defined(__GNUC__)
 +#pragma GCC diagnostic push
-<<<<<<< HEAD
 +#pragma GCC diagnostic ignored "-Wunused-parameter"
++
++// In file included from onnx/onnx-ml.pb.h:30:
++// In file included from google/protobuf/extension_set.h:53:
++// google/protobuf/parse_context.h:328:47: error: implicit conversion loses integer precision: 'long' to 'int' [-Werror,-Wshorten-64-to-32]
++#if defined(__has_warning)
++#if __has_warning("-Wshorten-64-to-32")
++#pragma GCC diagnostic ignored "-Wshorten-64-to-32"
++#endif
++#endif  // defined(__has_warning)
++
 +#elif defined(_MSC_VER)
 +#pragma warning(push)
 +// include\google/protobuf/port.h(96,68): warning C4100: 'context': unreferenced formal parameter
@@ -177,19 +184,7 @@
 +#pragma warning(disable : 4127)
 +#pragma warning(disable : 4267)
 +#pragma warning(disable : 4244)
-=======
-+
-+// In file included from onnx/onnx-ml.pb.h:30:
-+// In file included from google/protobuf/extension_set.h:53:
-+// google/protobuf/parse_context.h:328:47: error: implicit conversion loses integer precision: 'long' to 'int' [-Werror,-Wshorten-64-to-32]
-+#if defined(__has_warning)
-+#if __has_warning("-Wshorten-64-to-32")
-+#pragma GCC diagnostic ignored "-Wshorten-64-to-32"
->>>>>>> b72fe664
 +#endif
-+#endif  // defined(__has_warning)
-+
-+#endif  // defined(__GNUC__)
 +
  #ifdef ONNX_ML
  #include "onnx/onnx-ml.pb.h"
